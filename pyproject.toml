--- conflicted
+++ resolved
@@ -1,10 +1,6 @@
 [tool.poetry]
 name = "pytupli"
-<<<<<<< HEAD
-version = "1.1.5"
-=======
 version = "1.1.6"
->>>>>>> c60300af
 authors = [
     "Michael Eichelbeck <michael.eichelbeck@tum.de>",
     "Hannah Markgraf <hannah.markgraf@tum.de>",
@@ -45,13 +41,8 @@
 [tool.poetry.group.server.dependencies]
 pymongo = "^4.11.3"
 python-dotenv = "^1.0.1"
-<<<<<<< HEAD
-fastapi = "^0.115.11"
-uvicorn = "^0.35.0"
-=======
 fastapi = "^0.116.0"
 uvicorn = "^0.34.0"
->>>>>>> c60300af
 python-multipart = "^0.0.20"
 bcrypt = "^4.3.0"
 passlib = "^1.7.4"
